--- conflicted
+++ resolved
@@ -9,9 +9,5 @@
 curobo
 blender
 pyrep
-<<<<<<< HEAD
-=======
-openusd
 gsnet
->>>>>>> ce25368a
 ```