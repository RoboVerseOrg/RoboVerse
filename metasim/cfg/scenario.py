"""Sub-module containing the scenario configuration."""

from __future__ import annotations

from dataclasses import MISSING
from typing import Literal

from loguru import logger as log

from metasim.utils.configclass import configclass
from metasim.utils.hf_util import FileDownloader
from metasim.utils.setup_util import get_robot, get_scene, get_task

from .checkers import BaseChecker, EmptyChecker
from .lights import BaseLightCfg, CylinderLightCfg, DistantLightCfg
from .objects import BaseObjCfg
from .randomization import RandomizationCfg
from .render import RenderCfg
from .robots.base_robot_cfg import BaseRobotCfg
from .scenes.base_scene_cfg import SceneCfg
from .sensors import BaseCameraCfg, BaseSensorCfg, PinholeCameraCfg
from .simulator_params import SimParamCfg
from .tasks.base_task_cfg import BaseTaskCfg


@configclass
class ScenarioCfg:
    """Scenario configuration."""

    task: BaseTaskCfg | None = None  # This item should be removed?
    """None means no task specified"""
    robot: BaseRobotCfg = MISSING
    scene: SceneCfg | None = None
    """None means no scene"""
    lights: list[BaseLightCfg] = [DistantLightCfg()]
    objects: list[BaseObjCfg] = []
    cameras: list[BaseCameraCfg] = [PinholeCameraCfg()]
    sensors: list[BaseSensorCfg] = []
    checker: BaseChecker = EmptyChecker()
    render: RenderCfg = RenderCfg()
    random: RandomizationCfg = RandomizationCfg()

    ## Handlers
    sim: Literal["isaaclab", "isaacgym", "pyrep", "pybullet", "sapien", "mujoco"] = "isaaclab"
    renderer: Literal["isaaclab", "isaacgym", "pyrep", "pybullet", "sapien", "mujoco"] | None = None

    ## Others
    num_envs: int = 1
    decimation: int = 1
    episode_length: int = 10000000  # never timeout
    try_add_table: bool = True
    object_states: bool = False
    split: Literal["train", "val", "test", "all"] = "all"
    headless: bool = False
    sim_params: SimParamCfg = SimParamCfg()
    control_type: Literal["pos", "effort"] = "pos"
    action_scale: float = 1.0


    def __post_init__(self):
        """Post-initialization configuration."""
        ### Align configurations
        if (self.random.scene or self.scene is not None) and self.try_add_table:
            log.warning("try_add_table is set to False because scene randomization is enabled or a scene is specified")
            self.try_add_table = False

        ### Randomization level configuration
        if self.random.level >= 1:
            self.lights = [
                CylinderLightCfg(pos=(-2.0, -2.0, 4.0), intensity=5e4),
                CylinderLightCfg(pos=(-2.0, 2.0, 4.0), intensity=5e4),
                CylinderLightCfg(pos=(2.0, -2.0, 4.0), intensity=5e4),
                CylinderLightCfg(pos=(2.0, 2.0, 4.0), intensity=5e4),
            ]

        ### Parse task and robot
        if isinstance(self.task, str):
            self.task = get_task(self.task)
        if isinstance(self.robot, str):
            self.robot = get_robot(self.robot)
        if isinstance(self.scene, str):
            self.scene = get_scene(self.scene)

        ### Check and download all the paths
<<<<<<< HEAD
        ## Object paths
        objects = self.task.objects if self.task is not None else self.objects
        for obj in objects:
            check_asset(obj, self.sim)
        ## Robot paths
        check_asset(self.robot, self.sim)
        ## Scene paths
        if self.scene is not None:
            check_asset(self.scene, self.sim)
        ## Traj paths
        if self.task is not None:
            traj_filepath = self.task.traj_filepath
            if traj_filepath is None:
                return
            if (
                traj_filepath.find(".pkl") == -1
                and traj_filepath.find(".json") == -1
                and traj_filepath.find(".yaml") == -1
                and traj_filepath.find(".yml") == -1
            ):
                traj_filepath = os.path.join(traj_filepath, f"{self.robot.name}_v2.pkl.gz")
            check_and_download(traj_filepath)
        ## Simulator parameters
        self.sim_params = self.task.sim_params if self.task is not None else self.sim_params
        #  Control type
        self.control_type = self.task.control_type if self.task is not None else self.control_type
        # Action sacle
        self.action_scale = self.task.action_scale if self.task is not None else self.action_scale
=======
        FileDownloader(self).do_it()
>>>>>>> 341225fd
<|MERGE_RESOLUTION|>--- conflicted
+++ resolved
@@ -56,7 +56,6 @@
     control_type: Literal["pos", "effort"] = "pos"
     action_scale: float = 1.0
 
-
     def __post_init__(self):
         """Post-initialization configuration."""
         ### Align configurations
@@ -81,36 +80,11 @@
         if isinstance(self.scene, str):
             self.scene = get_scene(self.scene)
 
-        ### Check and download all the paths
-<<<<<<< HEAD
-        ## Object paths
-        objects = self.task.objects if self.task is not None else self.objects
-        for obj in objects:
-            check_asset(obj, self.sim)
-        ## Robot paths
-        check_asset(self.robot, self.sim)
-        ## Scene paths
-        if self.scene is not None:
-            check_asset(self.scene, self.sim)
-        ## Traj paths
-        if self.task is not None:
-            traj_filepath = self.task.traj_filepath
-            if traj_filepath is None:
-                return
-            if (
-                traj_filepath.find(".pkl") == -1
-                and traj_filepath.find(".json") == -1
-                and traj_filepath.find(".yaml") == -1
-                and traj_filepath.find(".yml") == -1
-            ):
-                traj_filepath = os.path.join(traj_filepath, f"{self.robot.name}_v2.pkl.gz")
-            check_and_download(traj_filepath)
         ## Simulator parameters
         self.sim_params = self.task.sim_params if self.task is not None else self.sim_params
         #  Control type
         self.control_type = self.task.control_type if self.task is not None else self.control_type
         # Action sacle
         self.action_scale = self.task.action_scale if self.task is not None else self.action_scale
-=======
-        FileDownloader(self).do_it()
->>>>>>> 341225fd
+
+        FileDownloader(self).do_it()