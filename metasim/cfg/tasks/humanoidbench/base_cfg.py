"""Base class for humanoid tasks."""

from __future__ import annotations

import logging

import numpy as np
import torch
from loguru import logger as log
from rich.logging import RichHandler

from metasim.cfg.tasks.base_task_cfg import BaseRLTaskCfg, SimParamCfg
from metasim.constants import BenchmarkType, TaskType
from metasim.types import EnvState
from metasim.utils import configclass, humanoid_reward_util
from metasim.utils.humanoid_robot_util import (
    actuator_forces_tensor,
    neck_height_tensor,
    robot_local_velocity_tensor,
    robot_velocity_tensor,
    torso_upright_tensor,
)

logging.addLevelName(5, "TRACE")
log.configure(handlers=[{"sink": RichHandler(), "format": "{message}"}])

########################################################
## Constants adapted from humanoid_bench/tasks/basic_locomotion_envs.py
########################################################

# Height of head above which stand reward is 1.
H1_STAND_HEAD_HEIGHT = 1.65
H1_STAND_NECK_HEIGHT = 1.41
H1_CRAWL_HEAD_HEIGHT = 0.8
G1_STAND_HEAD_HEIGHT = 1.28
G1_STAND_NECK_HEIGHT = 1.0
G1_CRAWL_HEAD_HEIGHT = 0.6


@configclass
class HumanoidTaskCfg(BaseRLTaskCfg):
    """Base class for humanoid tasks."""

    decimation: int = 10
    source_benchmark = BenchmarkType.HUMANOIDBENCH
    task_type = TaskType.LOCOMOTION
    episode_length = 800  # TODO: may change
    objects = []
    reward_weights = [1.0]
    sim_params: SimParamCfg = SimParamCfg(
<<<<<<< HEAD
        timestep=0.001, contact_offset=0.01, num_position_iterations=8, num_velocity_iterations=0, bounce_threshold_velocity=0.5
    )
    control_type = 'effort'
=======
        timestep=0.001, contact_offset=0.01, num_position_iterations=8, num_velocity_iterations=0
    )
>>>>>>> a767a931

    @staticmethod
    def humanoid_obs_flatten_func(envstates: list[EnvState]) -> torch.Tensor:
        """Observation function for humanoid tasks.

        Args:
            envstates (list[EnvState]): List of environment states to process.

        Returns:
            torch.Tensor: Flattened observations for all environments.
        """
        env_obs = []
        results_state = []
        for _, object_state in sorted(envstates.objects.items()):
            results_state.append(object_state.root_state)
        for _, robot_state in sorted(envstates.robots.items()):
            results_state.append(robot_state.root_state)
            results_state.append(robot_state.joint_pos)
            results_state.append(robot_state.joint_vel)
        return torch.cat(results_state, dim=1)


class HumanoidBaseReward:
    """Base class for humanoid rewards."""

    def __init__(self, robot_name="h1"):
        """Initialize the humanoid reward."""
        self.robot_name = robot_name
        if robot_name == "h1" or robot_name == "h1_simple_hand" or robot_name == "h1_hand":
            self._stand_height = H1_STAND_HEAD_HEIGHT
            self._stand_neck_height = H1_STAND_NECK_HEIGHT
            self._crawl_height = H1_CRAWL_HEAD_HEIGHT
        elif robot_name == "g1":
            self._stand_height = G1_STAND_HEAD_HEIGHT
            self._stand_neck_height = G1_STAND_NECK_HEIGHT
            self._crawl_height = G1_CRAWL_HEAD_HEIGHT
        else:
            raise ValueError(f"Unknown robot {robot_name}")


class StableReward(HumanoidBaseReward):
    """Base class for locomotion rewards."""

    _move_speed = None
    htarget_low = np.array([-1.0, -1.0, 0.8])
    htarget_high = np.array([1000.0, 1.0, 2.0])
    success_bar = None

    def __init__(self, robot_name="h1"):
        """Initialize the locomotion reward."""
        super().__init__(robot_name)

    def __call__(self, states: list[EnvState]) -> torch.FloatTensor:
        """Compute the locomotion reward."""
        ret_rewards = []
        standing = humanoid_reward_util.tolerance_tensor(
            neck_height_tensor(states, self.robot_name),
            bounds=(self._stand_neck_height, float("inf")),
            margin=self._stand_neck_height / 4,
        )
        upright = humanoid_reward_util.tolerance_tensor(
            torso_upright_tensor(states, self.robot_name),
            bounds=(0.9, float("inf")),
            margin=1.9,
            value_at_margin=0,
            sigmoid="linear",
        )
        stand_reward = standing * upright
        small_control = humanoid_reward_util.tolerance_tensor(
            actuator_forces_tensor(states, self.robot_name),
            margin=10,
            value_at_margin=0,
            sigmoid="quadratic",
        ).mean()
        small_control = (4 + small_control) / 5
        ret_rewards = small_control * stand_reward
        return ret_rewards


class BaseLocomotionReward(HumanoidBaseReward):
    """Base class for locomotion rewards."""

    _move_speed = None
    htarget_low = np.array([-1.0, -1.0, 0.8])
    htarget_high = np.array([1000.0, 1.0, 2.0])
    success_bar = None

    def __init__(self, robot_name="h1"):
        """Initialize the locomotion reward."""
        super().__init__(robot_name)

    def __call__(self, states: list[EnvState]) -> torch.FloatTensor:
        """Compute the locomotion reward."""
        moving_reward = []
        stable_rewards = StableReward(self.robot_name)(states)
        if self._move_speed == 0:
            horizontal_velocity = robot_velocity_tensor(states, self.robot_name)[:, [0, 1]]
            dont_move = humanoid_reward_util.tolerance_tensor(horizontal_velocity, margin=2).mean()
            moving_reward = dont_move
        else:
            com_x_velocity = robot_local_velocity_tensor(states, self.robot_name)[:, 0]
            move = humanoid_reward_util.tolerance_tensor(
                com_x_velocity,
                bounds=(self._move_speed, float("inf")),
                margin=self._move_speed,
                value_at_margin=0,
                sigmoid="linear",
            )
            move = (5 * move + 1) / 6
            moving_reward = move
        return stable_rewards * moving_reward<|MERGE_RESOLUTION|>--- conflicted
+++ resolved
@@ -48,14 +48,10 @@
     objects = []
     reward_weights = [1.0]
     sim_params: SimParamCfg = SimParamCfg(
-<<<<<<< HEAD
         timestep=0.001, contact_offset=0.01, num_position_iterations=8, num_velocity_iterations=0, bounce_threshold_velocity=0.5
     )
     control_type = 'effort'
-=======
-        timestep=0.001, contact_offset=0.01, num_position_iterations=8, num_velocity_iterations=0
-    )
->>>>>>> a767a931
+
 
     @staticmethod
     def humanoid_obs_flatten_func(envstates: list[EnvState]) -> torch.Tensor:
