"""Base class for humanoid tasks."""

from __future__ import annotations

import logging

import numpy as np
import torch
from loguru import logger as log
from rich.logging import RichHandler

from metasim.cfg.tasks.base_task_cfg import BaseRLTaskCfg, SimParamCfg
from metasim.constants import BenchmarkType, TaskType
from metasim.types import EnvState
from metasim.utils import configclass, humanoid_reward_util
from metasim.utils.humanoid_robot_util import (
    actuator_forces_tensor,
    neck_height_tensor,
    robot_local_velocity_tensor,
    robot_velocity_tensor,
    torso_upright_tensor,
)

logging.addLevelName(5, "TRACE")
log.configure(handlers=[{"sink": RichHandler(), "format": "{message}"}])

########################################################
## Constants adapted from humanoid_bench/tasks/basic_locomotion_envs.py
########################################################

# Height of head above which stand reward is 1.
H1_STAND_HEAD_HEIGHT = 1.65
H1_STAND_NECK_HEIGHT = 1.41
H1_CRAWL_HEAD_HEIGHT = 0.8
G1_STAND_HEAD_HEIGHT = 1.28
G1_STAND_NECK_HEIGHT = 1.0
G1_CRAWL_HEAD_HEIGHT = 0.6


@configclass
class HumanoidTaskCfg(BaseRLTaskCfg):
    """Base class for humanoid tasks."""

    decimation: int = 10
    source_benchmark = BenchmarkType.HUMANOIDBENCH
    task_type = TaskType.LOCOMOTION
    episode_length = 800  # TODO: may change
    objects = []
    reward_weights = [1.0]
    sim_params: SimParamCfg = SimParamCfg(
        timestep=0.001,
        contact_offset=0.01,
        num_position_iterations=8,
        num_velocity_iterations=0,
        bounce_threshold_velocity=0.5,
<<<<<<< HEAD
        replace_cylinder_with_capsule=True,
    )
    control_type = "effort"
    action_scale = 0.5
    action_offset = True
=======
    )
    control_type = "effort"
    action_scale = 0.5
>>>>>>> f032effe

    @staticmethod
    def humanoid_obs_flatten_func(envstates: list[EnvState]) -> torch.Tensor:
        """Observation function for humanoid tasks.

        Args:
            envstates (list[EnvState]): List of environment states to process.

        Returns:
            torch.Tensor: Flattened observations for all environments.
        """
        env_obs = []
        results_state = []
        for _, object_state in sorted(envstates.objects.items()):
            results_state.append(object_state.root_state)
        for _, robot_state in sorted(envstates.robots.items()):
            results_state.append(robot_state.root_state)
            results_state.append(robot_state.joint_pos)
            results_state.append(robot_state.joint_vel)
        return torch.cat(results_state, dim=1)


class HumanoidBaseReward:
    """Base class for humanoid rewards."""

    def __init__(self, robot_name="h1"):
        """Initialize the humanoid reward."""
        self.robot_name = robot_name
        if robot_name == "h1" or robot_name == "h1_simple_hand" or robot_name == "h1_hand":
            self._stand_height = H1_STAND_HEAD_HEIGHT
            self._stand_neck_height = H1_STAND_NECK_HEIGHT
            self._crawl_height = H1_CRAWL_HEAD_HEIGHT
        elif robot_name == "g1":
            self._stand_height = G1_STAND_HEAD_HEIGHT
            self._stand_neck_height = G1_STAND_NECK_HEIGHT
            self._crawl_height = G1_CRAWL_HEAD_HEIGHT
        else:
            raise ValueError(f"Unknown robot {robot_name}")


class StableReward(HumanoidBaseReward):
    """Base class for locomotion rewards."""

    _move_speed = None
    htarget_low = np.array([-1.0, -1.0, 0.8])
    htarget_high = np.array([1000.0, 1.0, 2.0])
    success_bar = None

    def __init__(self, robot_name="h1"):
        """Initialize the locomotion reward."""
        super().__init__(robot_name)

    def __call__(self, states: list[EnvState]) -> torch.FloatTensor:
        """Compute the locomotion reward."""
        ret_rewards = []
        standing = humanoid_reward_util.tolerance_tensor(
            neck_height_tensor(states, self.robot_name),
            bounds=(self._stand_neck_height, float("inf")),
            margin=self._stand_neck_height / 4,
        )
        upright = humanoid_reward_util.tolerance_tensor(
            torso_upright_tensor(states, self.robot_name),
            bounds=(0.9, float("inf")),
            margin=1.9,
            value_at_margin=0,
            sigmoid="linear",
        )
        stand_reward = standing * upright
        small_control = humanoid_reward_util.tolerance_tensor(
            actuator_forces_tensor(states, self.robot_name),
            margin=10,
            value_at_margin=0,
            sigmoid="quadratic",
        ).mean()
        small_control = (4 + small_control) / 5
        ret_rewards = small_control * stand_reward
        return ret_rewards


class BaseLocomotionReward(HumanoidBaseReward):
    """Base class for locomotion rewards."""

    _move_speed = None
    htarget_low = np.array([-1.0, -1.0, 0.8])
    htarget_high = np.array([1000.0, 1.0, 2.0])
    success_bar = None

    def __init__(self, robot_name="h1"):
        """Initialize the locomotion reward."""
        super().__init__(robot_name)

    def __call__(self, states: list[EnvState]) -> torch.FloatTensor:
        """Compute the locomotion reward."""
        moving_reward = []
        stable_rewards = StableReward(self.robot_name)(states)
        if self._move_speed == 0:
            horizontal_velocity = robot_velocity_tensor(states, self.robot_name)[:, [0, 1]]
            dont_move = humanoid_reward_util.tolerance_tensor(horizontal_velocity, margin=2).mean()
            moving_reward = dont_move
        else:
            com_x_velocity = robot_local_velocity_tensor(states, self.robot_name)[:, 0]
            move = humanoid_reward_util.tolerance_tensor(
                com_x_velocity,
                bounds=(self._move_speed, float("inf")),
                margin=self._move_speed,
                value_at_margin=0,
                sigmoid="linear",
            )
            move = (5 * move + 1) / 6
            moving_reward = move
        return stable_rewards * moving_reward<|MERGE_RESOLUTION|>--- conflicted
+++ resolved
@@ -53,17 +53,12 @@
         num_position_iterations=8,
         num_velocity_iterations=0,
         bounce_threshold_velocity=0.5,
-<<<<<<< HEAD
         replace_cylinder_with_capsule=True,
     )
     control_type = "effort"
     action_scale = 0.5
     action_offset = True
-=======
-    )
-    control_type = "effort"
-    action_scale = 0.5
->>>>>>> f032effe
+
 
     @staticmethod
     def humanoid_obs_flatten_func(envstates: list[EnvState]) -> torch.Tensor:
