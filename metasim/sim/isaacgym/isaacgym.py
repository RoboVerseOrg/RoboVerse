--- conflicted
+++ resolved
@@ -486,13 +486,9 @@
 
             # carefully set each robot
             env_robot_handles = []
-<<<<<<< HEAD
             for robot, robot_asset, robot_dof_props in zip(
                 self.robots, robot_asset_list, robot_dof_props_list
             ):
-=======
-            for robot, robot_asset, robot_dof_props in zip(self.robots, robot_asset_list, robot_dof_props_list):
->>>>>>> 67f2a4ec
                 robot_pose = gymapi.Transform()
                 robot_pose.p = gymapi.Vec3(*robot.default_position)
                 robot_handle = self.gym.create_actor(env, robot_asset, robot_pose, "robot", i, 2)
@@ -591,13 +587,8 @@
                 flat_vals = []
                 for joint_i, joint_name in enumerate(self._joint_info[robot.name]["names"]):
                     if robot.actuators[joint_name].fully_actuated:
-<<<<<<< HEAD
                         flat_vals.append(action_data[robot.name]["dof_pos_target"][joint_name])  # TODO: support other actions
-=======
-                        flat_vals.append(
-                            action_data[robot.name]["dof_pos_target"][joint_name]
-                        )  # TODO: support other actions
->>>>>>> 67f2a4ec
+
                     else:
                         flat_vals.append(0.0)  # place holder for under-actuated joints
                 action_array = torch.tensor(flat_vals, dtype=torch.float32, device=self.device).unsqueeze(0)
