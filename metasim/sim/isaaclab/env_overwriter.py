import torch
from loguru import logger as log

from metasim.cfg.objects import ArticulationObjCfg, PrimitiveCubeCfg, PrimitiveSphereCfg, RigidObjCfg
from metasim.cfg.scenario import ScenarioCfg

from .isaaclab_helper import add_cameras, add_lights, add_objects, add_robot, add_sensors, get_pose

try:
    from .empty_env import EmptyEnv
except:
    pass

## Constants

table_height = 0.75
table_thickness = 0.05
table_size = 1.5

wall_dist = 3.0
wall_height = 4.0
wall_thickness = 0.1

SCENE_PRIM_PATH = "/World/envs/env_0/house"


################################################################################
## Since IsaacLab is a OOP style framework, we need to overwrite some methods
################################################################################
class IsaaclabEnvOverwriter:
    def __init__(self, scenario: ScenarioCfg):
        self.scenario = scenario
        self.task = scenario.task
        self.robots = scenario.robots
        self.cameras = scenario.cameras
        self.sensors = scenario.sensors
        self.objects = scenario.objects
        self.scene = scenario.scene
        self.checker = scenario.checker
        self.lights = scenario.lights
        self.checker_debug_viewers = self.checker.get_debug_viewers()

        ## XXX for initialization
        self.first_reset = True

    def _reset_idx(self, env: "EmptyEnv", env_ids: list[int] | None = None) -> None:
        if self.first_reset:
            log.info("Resetting for the first time, initializing randomizer")
            from .utils.usd_util import MdlRandomizer

            self.table_randomizer = MdlRandomizer(
                "/World/envs/env_0/metasim_table", case="table", split=self.scenario.split
            )
            self.ground_randomizer = MdlRandomizer("/World/ground", case="ground", split=self.scenario.split)
            self.wall_randomizer = MdlRandomizer(
                "/World/envs/env_0/metasim_wall", case="wall", split=self.scenario.split
            )

        for camera in self.cameras:
            ## Randomize camera pose
            if self.scenario.random.camera:
                from .utils.camera_random_util import randomize_camera_pose

                ## Get object in interest
                ## XXX: temporarily choose the first object as object in interest
                obj_pos, obj_quat = get_pose(env, self.objects[0].name)
                obj_pos = obj_pos[0]  # FIXME: only support one environment

                ## Get robot
                robot_pos, robot_quat = get_pose(env, self.robots[0].name)
                robot_quat = robot_quat[0]  # FIXME: only support one environment

                camera = randomize_camera_pose(camera, obj_pos.tolist(), robot_quat.tolist(), "front_select", self.task)

            if self.first_reset or self.scenario.random.camera:
                eyes = torch.tensor(camera.pos, dtype=torch.float32, device=env.device)[None, :]
                targets = torch.tensor(camera.look_at, dtype=torch.float32, device=env.device)[None, :]
                eyes = eyes + env.scene.env_origins
                targets = targets + env.scene.env_origins
                camera_inst = env.scene.sensors[camera.name]
                camera_inst.set_world_poses_from_view(eyes=eyes, targets=targets)

                ## XXX: update config to make sure alignment
                camera.pos = eyes[0].tolist()
                camera.look_at = targets[0].tolist()

        ## Randomize ground
        if self.scenario.random.ground:
            self.ground_randomizer.do_it()

        ## Randomize wall
        if self.scenario.random.wall:
            self.wall_randomizer.do_it()

        ## Randomize table
        if self.scenario.random.table and self.task.can_tabletop and self.scenario.try_add_table:
            try:
                from omni.isaac.core.prims import GeometryPrim
            except ModuleNotFoundError:
                from isaacsim.core.prims import SingleGeometryPrim as GeometryPrim

            from metasim.utils.math import quat_from_matrix

            self.table_randomizer.do_it()

            for env_id in range(env.num_envs):
                table_prim = GeometryPrim(f"/World/envs/env_{env_id}/metasim_table", name=f"table_prim_{env_id}")
                pos, _ = table_prim.get_world_pose()
                theta = torch.rand(1) * 2 * torch.pi
                rot_mat = torch.tensor([
                    [torch.cos(theta), -torch.sin(theta), 0.0],
                    [torch.sin(theta), torch.cos(theta), 0.0],
                    [0.0, 0.0, 1.0],
                ])
                quat = quat_from_matrix(rot_mat)
                table_prim.set_world_pose(position=pos, orientation=quat)

        ## Randomize objects reflection
        if self.scenario.random.reflection:
            from .utils.usd_util import ReflectionRandomizer

            for env_id in range(env.num_envs):
                for obj in self.objects:
                    if isinstance(obj, PrimitiveSphereCfg) or isinstance(obj, PrimitiveCubeCfg):
                        continue
                    ReflectionRandomizer(f"/World/envs/env_{env_id}/{obj.name}").do_it()

            if self.task.can_tabletop and self.scenario.try_add_table:
                ReflectionRandomizer("/World/envs/env_0/metasim_table").do_it()
            ReflectionRandomizer("/World/ground").do_it()

        ## Randomize lights
        if self.scenario.random.light:
            import numpy as np

            try:
                import omni.isaac.core.utils.prims as prim_utils
            except ModuleNotFoundError:
                import isaacsim.core.utils.prims as prim_utils
            from pxr import Gf

            nrow = 2
            ncol = 3

            light_radius = np.random.uniform(0.05, 0.1)
            light_length = np.random.uniform(0.5, 2.0)
            light_intensity = np.random.uniform(4e4, 1.2e5)
            light_color_temperature = np.random.uniform(4000, 8000)

            for row in range(nrow):
                for col in range(ncol):
                    light_prim = prim_utils.get_prim_at_path(f"/World/envs/env_0/lights/light_{row}_{col}")

                    light_spacing = (1.0, 2.5 * light_length)
                    light_prim.GetAttribute("xformOp:translate").Set((
                        light_spacing[1] * (col - (ncol - 1) / 2),
                        light_spacing[0] * (row - (nrow - 1) / 2),
                        wall_height - (table_height + table_thickness) - wall_thickness,
                    ))
                    light_prim.GetAttribute("xformOp:orient").Set(Gf.Quatd(1.0, 0.0, 0.0, 0.0))
                    light_prim.GetAttribute("inputs:radius").Set(light_radius)
                    light_prim.GetAttribute("inputs:length").Set(light_length)
                    light_prim.GetAttribute("inputs:intensity").Set(light_intensity)
                    light_prim.GetAttribute("inputs:enableColorTemperature").Set(True)
                    light_prim.GetAttribute("inputs:colorTemperature").Set(light_color_temperature)

        if self.first_reset:
            self.first_reset = False

    def _setup_scene(self, env: "EmptyEnv") -> None:
        try:
            from omni.isaac.core.prims import GeometryPrim
            from omni.isaac.core.utils.stage import add_reference_to_stage
        except ModuleNotFoundError:
            from isaacsim.core.prims import SingleGeometryPrim as GeometryPrim
            from isaacsim.core.utils.stage import add_reference_to_stage

        from .utils.ground_util import create_ground, set_ground_material, set_ground_material_scale
        from .utils.usd_util import ReflectionRandomizer, ShaderFixer

        use_scene = False
        if self.scene is not None or self.scenario.random.scene:
            if self.scenario.random.scene:
                from .utils.usd_util import SceneRandomizer

                scene_randomizer = SceneRandomizer()
                scene_cfg_dict = scene_randomizer.do_it()
            else:
                scene_cfg_dict = {
                    "filepath": self.scene.usd_path,
                    "position": self.scene.default_position,
                    "quat": self.scene.quat,
                    "scale": self.scene.scale,
                }

            add_reference_to_stage(
                scene_cfg_dict["filepath"],
                SCENE_PRIM_PATH,
            )
            house = GeometryPrim(SCENE_PRIM_PATH)
            quat = scene_cfg_dict["quat"]
            house.set_local_scale(scene_cfg_dict["scale"])
            house.set_world_pose(position=scene_cfg_dict["position"], orientation=quat)
            ShaderFixer(scene_cfg_dict["filepath"], SCENE_PRIM_PATH).fix_all()
            use_scene = True

<<<<<<< HEAD
        for robot in self.robots:
            add_robot(env, robot)

=======
        ## TODO: use add_robots
        for robot in self.robots:
            add_robot(env, robot)
>>>>>>> 0c4687bd
        add_objects(env, self.objects + self.checker_debug_viewers[:1])  # TODO: now only support one checker viewer

        ## Fix shader texture map path
        for obj in self.objects:
            if isinstance(obj, RigidObjCfg) or isinstance(obj, ArticulationObjCfg):
                fixer = ShaderFixer(obj.usd_path, f"/World/envs/env_0/{obj.name}")
                fixer.fix_all()

        ## Add ground
        ## TODO: test if this will conflict with the scene
        if not use_scene:
            create_ground()

        ## Add table
        if self.task is not None and self.task.can_tabletop and self.scenario.try_add_table:
            try:
                import omni.isaac.core.utils.prims as prim_utils
                from omni.isaac.core.prims import GeometryPrim
            except ModuleNotFoundError:
                import isaacsim.core.utils.prims as prim_utils
                from isaacsim.core.prims import SingleGeometryPrim as GeometryPrim

            from .utils.custom_cuboid import FixedCuboid
            from .utils.ground_util import GROUND_PRIM_PATH

            ## Move ground down
            ground_prim = GeometryPrim(GROUND_PRIM_PATH, name="ground_prim")
            ground_prim.set_world_pose(position=(0.0, 0.0, -table_height), orientation=(1.0, 0.0, 0.0, 0.0))

            ## Add table
            prim_utils.create_prim("/World/envs/env_0/metasim_table")
            FixedCuboid(
                prim_path="/World/envs/env_0/metasim_table/surface",
                name="fixed_table",
                scale=torch.tensor([table_size, table_size, table_thickness]),
                position=torch.tensor([0.0, 0.0, -table_thickness / 2]),
            )
            for i, (x, y) in enumerate([
                (-table_size * 3 / 8, -table_size * 3 / 8),
                (table_size * 3 / 8, -table_size * 3 / 8),
                (-table_size * 3 / 8, table_size * 3 / 8),
                (table_size * 3 / 8, table_size * 3 / 8),
            ]):
                FixedCuboid(
                    prim_path=f"/World/envs/env_0/metasim_table/leg_{i}",
                    name=f"fixed_table_leg_{i}",
                    scale=torch.tensor([0.05, 0.05, table_height - table_thickness]),
                    position=torch.tensor([x, y, -(table_height + table_thickness) / 2]),
                )
        ## Add wall
        if self.scenario.random.wall:
            try:
                import omni.isaac.core.utils.prims as prim_utils
            except ModuleNotFoundError:
                import isaacsim.core.utils.prims as prim_utils

            from .utils.custom_cuboid import FixedCuboid

            prim_utils.create_prim("/World/envs/env_0/metasim_wall")

            for i, (x, y, sx, sy) in enumerate([
                (0, wall_dist, wall_dist * 2, wall_thickness),
                (0, -wall_dist, wall_dist * 2, wall_thickness),
                (wall_dist, 0, wall_thickness, wall_dist * 2),
                (-wall_dist, 0, wall_thickness, wall_dist * 2),
            ]):
                FixedCuboid(
                    f"/World/envs/env_0/metasim_wall/wall_{i}",
                    name=f"wall_{i}",
                    scale=torch.tensor([sx, sy, wall_height]),
                    position=torch.tensor([x, y, wall_height / 2 - (table_height + table_thickness)]),
                )

            ## Add roof
            if self.scenario.random.light:
                FixedCuboid(
                    prim_path="/World/envs/env_0/metasim_wall/roof",
                    name="roof",
                    scale=torch.tensor([wall_dist * 2, wall_dist * 2, wall_thickness]),
                    position=torch.tensor([
                        0.0,
                        0.0,
                        wall_height + wall_thickness / 2 - (table_height + table_thickness),
                    ]),
                )

        ## Set default ground material
        if not use_scene:
            set_ground_material("metasim/data/quick_start/materials/Ash.mdl")
            set_ground_material_scale(10)

        ## Clone, filter, and replicate
        env.scene.clone_environments(copy_from_source=False)
        env.scene.filter_collisions(global_prim_paths=[])

        ## Randomize material
        ## XXX: First call must be in _setup_scene, otherwise it will raise strange error
        if self.scenario.random.reflection:
            for env_id in range(env.num_envs):
                for obj in self.objects:
                    if isinstance(obj, PrimitiveSphereCfg) or isinstance(obj, PrimitiveCubeCfg):
                        continue
                    ReflectionRandomizer(f"/World/envs/env_{env_id}/{obj.name}").do_it()

        ## Add lights
        if self.scenario.random.light:
            ## Randomization mode: use cylinder light
            try:
                import omni.isaac.core.utils.prims as prim_utils
            except ModuleNotFoundError:
                import isaacsim.core.utils.prims as prim_utils

            nrow = 2
            ncol = 3

            for row in range(nrow):
                for col in range(ncol):
                    prim_utils.create_prim(
                        f"/World/envs/env_0/lights/light_{row}_{col}",
                        "CylinderLight",
                    )
        else:
            add_lights(env, self.lights)

        ## Add camera
        add_cameras(env, self.cameras)

        ## Add sensors
        add_sensors(env, self.sensors)

    def _pre_physics_step(self, env: "EmptyEnv", actions: torch.Tensor) -> None:
        ## TODO: Clip action or not?
        env.actions = actions

    def _apply_action(self, env: "EmptyEnv") -> None:
        start_idx = 0
        for robot in self.robots:
            actionable_joint_ids = [
                env.scene.articulations[robot.name].joint_names.index(jn)
                for jn in robot.actuators
                if robot.actuators[jn].fully_actuated
            ]
            env.robot.set_joint_position_target(
                env.actions[:, start_idx : start_idx + len(actionable_joint_ids)], joint_ids=actionable_joint_ids
            )
            start_idx += len(actionable_joint_ids)
<<<<<<< HEAD

=======
>>>>>>> 0c4687bd

    def _get_observations(self, env: "EmptyEnv") -> None:
        pass

    def _get_rewards(self, env: "EmptyEnv") -> None:
        pass

    def _get_dones(self, env: "EmptyEnv") -> tuple[torch.Tensor, torch.Tensor]:
        time_out = env.episode_length_buf >= env.max_episode_length - 1
        is_success = torch.zeros_like(time_out)
        return is_success, time_out<|MERGE_RESOLUTION|>--- conflicted
+++ resolved
@@ -204,15 +204,9 @@
             ShaderFixer(scene_cfg_dict["filepath"], SCENE_PRIM_PATH).fix_all()
             use_scene = True
 
-<<<<<<< HEAD
-        for robot in self.robots:
-            add_robot(env, robot)
-
-=======
         ## TODO: use add_robots
         for robot in self.robots:
             add_robot(env, robot)
->>>>>>> 0c4687bd
         add_objects(env, self.objects + self.checker_debug_viewers[:1])  # TODO: now only support one checker viewer
 
         ## Fix shader texture map path
@@ -359,10 +353,6 @@
                 env.actions[:, start_idx : start_idx + len(actionable_joint_ids)], joint_ids=actionable_joint_ids
             )
             start_idx += len(actionable_joint_ids)
-<<<<<<< HEAD
-
-=======
->>>>>>> 0c4687bd
 
     def _get_observations(self, env: "EmptyEnv") -> None:
         pass
